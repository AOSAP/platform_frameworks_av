--- conflicted
+++ resolved
@@ -20,16 +20,8 @@
 #include <linux/futex.h>
 #include <sys/syscall.h>
 #include <utils/Debug.h>
-<<<<<<< HEAD
-#if 1   // FIXME move to where used
-extern "C" {
-#include "../private/bionic_futex.h"
-}
-#endif
 #include "FastThread.h"
-=======
 #include <utils/Thread.h>
->>>>>>> c0bf836f
 #include "StateQueue.h"
 #include "FastMixerState.h"
 #include "FastMixerDumpState.h"
