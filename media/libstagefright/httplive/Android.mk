--- conflicted
+++ resolved
@@ -15,11 +15,7 @@
 
 LOCAL_CFLAGS += -Werror -Wall
 LOCAL_CLANG := true
-<<<<<<< HEAD
-LOCAL_SANITIZE := unsigned-integer-overflow
-=======
-LOCAL_SANITIZE := signed-integer-overflow
->>>>>>> 3fc9361f
+LOCAL_SANITIZE := unsigned-integer-overflow signed-integer-overflow
 
 LOCAL_SHARED_LIBRARIES := \
         libbinder \
