/*
 * Copyright (C) 2009 The Android Open Source Project
 *
 * Licensed under the Apache License, Version 2.0 (the "License");
 * you may not use this file except in compliance with the License.
 * You may obtain a copy of the License at
 *
 *      http://www.apache.org/licenses/LICENSE-2.0
 *
 * Unless required by applicable law or agreed to in writing, software
 * distributed under the License is distributed on an "AS IS" BASIS,
 * WITHOUT WARRANTIES OR CONDITIONS OF ANY KIND, either express or implied.
 * See the License for the specific language governing permissions and
 * limitations under the License.
 */

#ifndef AWESOME_PLAYER_H_

#define AWESOME_PLAYER_H_

#include "HTTPBase.h"
#include "TimedEventQueue.h"

#include <media/MediaPlayerInterface.h>
#include <media/stagefright/DataSource.h>
#include <media/stagefright/OMXClient.h>
#include <media/stagefright/TimeSource.h>
#include <utils/threads.h>
#include <drm/DrmManagerClient.h>

namespace android {

struct AudioPlayer;
struct DataSource;
struct MediaBuffer;
struct MediaExtractor;
struct MediaSource;
struct NuCachedSource2;
struct ISurfaceTexture;

struct ALooper;
struct ARTSPController;

class DrmManagerClinet;
class DecryptHandle;

<<<<<<< HEAD
class TimedTextPlayer;
=======
struct WVMExtractor;
>>>>>>> e9ca6fe9

struct AwesomeRenderer : public RefBase {
    AwesomeRenderer() {}

    virtual void render(MediaBuffer *buffer) = 0;

private:
    AwesomeRenderer(const AwesomeRenderer &);
    AwesomeRenderer &operator=(const AwesomeRenderer &);
};

struct AwesomePlayer {
    AwesomePlayer();
    ~AwesomePlayer();

    void setListener(const wp<MediaPlayerBase> &listener);

    status_t setDataSource(
            const char *uri,
            const KeyedVector<String8, String8> *headers = NULL);

    status_t setDataSource(int fd, int64_t offset, int64_t length);

    status_t setDataSource(const sp<IStreamSource> &source);

    void reset();

    status_t prepare();
    status_t prepare_l();
    status_t prepareAsync();
    status_t prepareAsync_l();

    status_t play();
    status_t pause();

    bool isPlaying() const;

    void setSurface(const sp<Surface> &surface);
    void setSurfaceTexture(const sp<ISurfaceTexture> &surfaceTexture);
    void setAudioSink(const sp<MediaPlayerBase::AudioSink> &audioSink);
    status_t setLooping(bool shouldLoop);

    status_t getDuration(int64_t *durationUs);
    status_t getPosition(int64_t *positionUs);

    status_t setParameter(int key, const Parcel &request);
    status_t getParameter(int key, Parcel *reply);

    status_t seekTo(int64_t timeUs);

    // This is a mask of MediaExtractor::Flags.
    uint32_t flags() const;

    void postAudioEOS(int64_t delayUs = 0ll);
    void postAudioSeekComplete();

    status_t setTimedTextTrackIndex(int32_t index);

private:
    friend struct AwesomeEvent;
    friend struct PreviewPlayer;

    enum {
        PLAYING             = 0x01,
        LOOPING             = 0x02,
        FIRST_FRAME         = 0x04,
        PREPARING           = 0x08,
        PREPARED            = 0x10,
        AT_EOS              = 0x20,
        PREPARE_CANCELLED   = 0x40,
        CACHE_UNDERRUN      = 0x80,
        AUDIO_AT_EOS        = 0x0100,
        VIDEO_AT_EOS        = 0x0200,
        AUTO_LOOPING        = 0x0400,

        // We are basically done preparing but are currently buffering
        // sufficient data to begin playback and finish the preparation phase
        // for good.
        PREPARING_CONNECTED = 0x0800,

        // We're triggering a single video event to display the first frame
        // after the seekpoint.
        SEEK_PREVIEW        = 0x1000,

        AUDIO_RUNNING       = 0x2000,
        AUDIOPLAYER_STARTED = 0x4000,

        INCOGNITO           = 0x8000,

        TEXT_RUNNING        = 0x10000,
        TEXTPLAYER_STARTED  = 0x20000,
    };

    mutable Mutex mLock;
    Mutex mMiscStateLock;

    OMXClient mClient;
    TimedEventQueue mQueue;
    bool mQueueStarted;
    wp<MediaPlayerBase> mListener;

    sp<Surface> mSurface;
    sp<ANativeWindow> mNativeWindow;
    sp<MediaPlayerBase::AudioSink> mAudioSink;

    SystemTimeSource mSystemTimeSource;
    TimeSource *mTimeSource;

    String8 mUri;
    KeyedVector<String8, String8> mUriHeaders;

    sp<DataSource> mFileSource;

    sp<MediaSource> mVideoTrack;
    sp<MediaSource> mVideoSource;
    sp<AwesomeRenderer> mVideoRenderer;
    bool mVideoRendererIsPreview;

    sp<MediaSource> mAudioTrack;
    sp<MediaSource> mAudioSource;
    AudioPlayer *mAudioPlayer;
    int64_t mDurationUs;

    int32_t mDisplayWidth;
    int32_t mDisplayHeight;

    uint32_t mFlags;
    uint32_t mExtractorFlags;

    int64_t mTimeSourceDeltaUs;
    int64_t mVideoTimeUs;

    enum SeekType {
        NO_SEEK,
        SEEK,
        SEEK_VIDEO_ONLY
    };
    SeekType mSeeking;

    bool mSeekNotificationSent;
    int64_t mSeekTimeUs;

    int64_t mBitrate;  // total bitrate of the file (in bps) or -1 if unknown.

    bool mWatchForAudioSeekComplete;
    bool mWatchForAudioEOS;

    sp<TimedEventQueue::Event> mVideoEvent;
    bool mVideoEventPending;
    sp<TimedEventQueue::Event> mStreamDoneEvent;
    bool mStreamDoneEventPending;
    sp<TimedEventQueue::Event> mBufferingEvent;
    bool mBufferingEventPending;
    sp<TimedEventQueue::Event> mCheckAudioStatusEvent;
    bool mAudioStatusEventPending;
    sp<TimedEventQueue::Event> mVideoLagEvent;
    bool mVideoLagEventPending;

    sp<TimedEventQueue::Event> mAsyncPrepareEvent;
    Condition mPreparedCondition;
    bool mIsAsyncPrepare;
    status_t mPrepareResult;
    status_t mStreamDoneStatus;

    void postVideoEvent_l(int64_t delayUs = -1);
    void postBufferingEvent_l();
    void postStreamDoneEvent_l(status_t status);
    void postCheckAudioStatusEvent_l(int64_t delayUs);
    void postVideoLagEvent_l();
    status_t play_l();

    MediaBuffer *mVideoBuffer;

    sp<HTTPBase> mConnectingDataSource;
    sp<NuCachedSource2> mCachedSource;

    sp<ALooper> mLooper;
    sp<ARTSPController> mRTSPController;
    sp<ARTSPController> mConnectingRTSPController;

    DrmManagerClient *mDrmManagerClient;
    sp<DecryptHandle> mDecryptHandle;

    int64_t mLastVideoTimeUs;
    TimedTextPlayer *mTextPlayer;

    sp<WVMExtractor> mWVMExtractor;

    status_t setDataSource_l(
            const char *uri,
            const KeyedVector<String8, String8> *headers = NULL);

    status_t setDataSource_l(const sp<DataSource> &dataSource);
    status_t setDataSource_l(const sp<MediaExtractor> &extractor);
    void reset_l();
    status_t seekTo_l(int64_t timeUs);
    status_t pause_l(bool at_eos = false);
    void initRenderer_l();
    void notifyVideoSize_l();
    void seekAudioIfNecessary_l();

    void cancelPlayerEvents(bool keepBufferingGoing = false);

    void setAudioSource(sp<MediaSource> source);
    status_t initAudioDecoder();

    void setVideoSource(sp<MediaSource> source);
    status_t initVideoDecoder(uint32_t flags = 0);

    void addTextSource(sp<MediaSource> source);

    void onStreamDone();

    void notifyListener_l(int msg, int ext1 = 0, int ext2 = 0);

    void onVideoEvent();
    void onBufferingUpdate();
    void onCheckAudioStatus();
    void onPrepareAsyncEvent();
    void abortPrepare(status_t err);
    void finishAsyncPrepare_l();
    void onVideoLagUpdate();

    bool getCachedDuration_l(int64_t *durationUs, bool *eos);

    status_t finishSetDataSource_l();

    static bool ContinuePreparation(void *cookie);

    static void OnRTSPSeekDoneWrapper(void *cookie);
    void onRTSPSeekDone();

    bool getBitrate(int64_t *bitrate);

    void finishSeekIfNecessary(int64_t videoTimeUs);
    void ensureCacheIsFetching_l();

    status_t startAudioPlayer_l();
    void postAudioSeekComplete_l();

    void shutdownVideoDecoder_l();
    void setNativeWindow_l(const sp<ANativeWindow> &native);

    bool isStreamingHTTP() const;

    AwesomePlayer(const AwesomePlayer &);
    AwesomePlayer &operator=(const AwesomePlayer &);
};

}  // namespace android

#endif  // AWESOME_PLAYER_H_
<|MERGE_RESOLUTION|>--- conflicted
+++ resolved
@@ -44,11 +44,8 @@
 class DrmManagerClinet;
 class DecryptHandle;
 
-<<<<<<< HEAD
 class TimedTextPlayer;
-=======
 struct WVMExtractor;
->>>>>>> e9ca6fe9
 
 struct AwesomeRenderer : public RefBase {
     AwesomeRenderer() {}
