/*
 * Copyright (C) 2010 The Android Open Source Project
 *
 * Licensed under the Apache License, Version 2.0 (the "License");
 * you may not use this file except in compliance with the License.
 * You may obtain a copy of the License at
 *
 *      http://www.apache.org/licenses/LICENSE-2.0
 *
 * Unless required by applicable law or agreed to in writing, software
 * distributed under the License is distributed on an "AS IS" BASIS,
 * WITHOUT WARRANTIES OR CONDITIONS OF ANY KIND, either express or implied.
 * See the License for the specific language governing permissions and
 * limitations under the License.
 */

#ifndef A_RTP_SOURCE_H_

#define A_RTP_SOURCE_H_

#include <stdint.h>

#include <media/stagefright/foundation/ABase.h>
#include <utils/List.h>
#include <utils/RefBase.h>
#include <utils/Thread.h>

#include <map>

namespace android {

struct ABuffer;
struct AMessage;
struct ARTPAssembler;
struct ASessionDescription;

struct ARTPSource : public RefBase {
    ARTPSource(
            uint32_t id,
            const sp<ASessionDescription> &sessionDesc, size_t index,
            const sp<AMessage> &notify);

    void processRTPPacket(const sp<ABuffer> &buffer);
    void timeUpdate(uint32_t rtpTime, uint64_t ntpTime);
    void byeReceived();

    List<sp<ABuffer> > *queue() { return &mQueue; }

    void addReceiverReport(const sp<ABuffer> &buffer);
    void addFIR(const sp<ABuffer> &buffer);
    void addTMMBR(const sp<ABuffer> &buffer, int32_t targetBitrate);
    int addNACK(const sp<ABuffer> &buffer);
    void setSeqNumToNACK(uint16_t seqNum, uint16_t mask, uint16_t nowJitterHeadSeqNum);
    uint32_t getSelfID();
    void setSelfID(const uint32_t selfID);
<<<<<<< HEAD
    void setJbTime(const uint32_t jbTime);
    void setMinMaxBitrate(int32_t min, int32_t max);
    void setBitrateData(int32_t bitrate, int64_t time);
    void setTargetBitrate();

    bool isNeedToReport();
    bool isNeedToDowngrade();
=======
    void setJbTime(const uint32_t jbTimeMs);
    void setPeriodicFIR(bool enable);
    void notifyPktInfo(int32_t bitrate, int64_t time);
    // FIR needs to be sent by missing packet or broken video image.
    void onIssueFIRByAssembler();
>>>>>>> 8243e247

    void noticeAbandonBuffer(int cnt=1);

    int32_t mFirstSeqNumber;
    uint32_t mFirstRtpTime;
    int64_t mFirstSysTime;
    int32_t mClockRate;

<<<<<<< HEAD
    uint32_t mJbTime;
=======
    uint32_t mJbTimeMs;
    int32_t mFirstSsrc;
    int32_t mHighestNackNumber;
>>>>>>> 8243e247

private:

    uint32_t mID;
    uint32_t mHighestSeqNumber;
    uint32_t mPrevExpected;
    uint32_t mBaseSeqNumber;
    int32_t mNumBuffersReceived;
    int32_t mPrevNumBuffersReceived;
    uint32_t mPrevExpectedForRR;
    int32_t mPrevNumBuffersReceivedForRR;

    List<sp<ABuffer> > mQueue;
    sp<ARTPAssembler> mAssembler;

    typedef struct infoNACK {
        uint16_t seqNum;
        uint16_t mask;
        uint16_t nowJitterHeadSeqNum;
        bool    needToNACK;
    } infoNACK;

    Mutex mMapLock;
    std::map<uint16_t, infoNACK> mNACKMap;
    int getSeqNumToNACK(List<int>& list, int size);

    uint64_t mLastNTPTime;
    int64_t mLastNTPTimeUpdateUs;

    bool mIssueFIRRequests;
    bool mIssueFIRByAssembler;
    int64_t mLastFIRRequestUs;
    uint8_t mNextFIRSeqNo;

    sp<AMessage> mNotify;

    bool queuePacket(const sp<ABuffer> &buffer);

    DISALLOW_EVIL_CONSTRUCTORS(ARTPSource);
};

}  // namespace android

#endif  // A_RTP_SOURCE_H_<|MERGE_RESOLUTION|>--- conflicted
+++ resolved
@@ -53,21 +53,11 @@
     void setSeqNumToNACK(uint16_t seqNum, uint16_t mask, uint16_t nowJitterHeadSeqNum);
     uint32_t getSelfID();
     void setSelfID(const uint32_t selfID);
-<<<<<<< HEAD
-    void setJbTime(const uint32_t jbTime);
-    void setMinMaxBitrate(int32_t min, int32_t max);
-    void setBitrateData(int32_t bitrate, int64_t time);
-    void setTargetBitrate();
-
-    bool isNeedToReport();
-    bool isNeedToDowngrade();
-=======
     void setJbTime(const uint32_t jbTimeMs);
     void setPeriodicFIR(bool enable);
     void notifyPktInfo(int32_t bitrate, int64_t time);
     // FIR needs to be sent by missing packet or broken video image.
     void onIssueFIRByAssembler();
->>>>>>> 8243e247
 
     void noticeAbandonBuffer(int cnt=1);
 
@@ -76,13 +66,9 @@
     int64_t mFirstSysTime;
     int32_t mClockRate;
 
-<<<<<<< HEAD
-    uint32_t mJbTime;
-=======
     uint32_t mJbTimeMs;
     int32_t mFirstSsrc;
     int32_t mHighestNackNumber;
->>>>>>> 8243e247
 
 private:
 
