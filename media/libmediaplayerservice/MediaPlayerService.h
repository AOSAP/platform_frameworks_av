--- conflicted
+++ resolved
@@ -225,12 +225,8 @@
             const sp<IRemoteDisplayClient>& client, const String8& iface);
     virtual status_t            dump(int fd, const Vector<String16>& args);
 
-<<<<<<< HEAD
             void                removeClient(const wp<Client>& client);
-=======
-            void                removeClient(wp<Client> client);
             bool                hasClient(wp<Client> client);
->>>>>>> 77da9683
 
     enum {
         MEDIASERVER_PROCESS_DEATH = 0,
